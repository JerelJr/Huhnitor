use serialport::prelude::*;
use std::env;
use std::time::Duration;
use tokio::io::{AsyncBufReadExt, AsyncWriteExt, BufReader};

#[macro_use]
mod input;
mod output;
mod port;

#[tokio::main]
async fn main() {
    let args: Vec<String> = env::args().collect();

    output::print_logo();

    let (sender, mut receiver) = tokio::sync::mpsc::unbounded_channel();
    tokio::spawn(input::receiver(sender));

    let tty_path = if args.iter().any(|arg| arg == "--no-auto") {
        port::manual(&mut receiver).await
    } else {
        port::auto(&mut receiver).await
    };

    let settings = tokio_serial::SerialPortSettings {
        baud_rate: 115200,
        data_bits: DataBits::Eight,
        flow_control: FlowControl::None,
        parity: Parity::None,
        stop_bits: StopBits::One,
        timeout: Duration::from_secs(10),
    };

    if let Some(inner_tty_path) = tty_path {
        #[allow(unused_mut)] // Ignore warning from windows compilers
<<<<<<< HEAD
        if let Ok(mut port) = tokio_serial::Serial::from_path(inner_tty_path, &settings) {
=======
        let mut port = tokio_serial::Serial::from_path(&inner_tty_path, &settings).unwrap();
>>>>>>> 72aa6583

            #[cfg(unix)]
            port.set_exclusive(false)
                .expect("Unable to set serial port exclusive to false");

            let mut port = BufReader::new(port);

<<<<<<< HEAD
            let (sender, mut reciever) = tokio::sync::mpsc::unbounded_channel();
            tokio::spawn(input::receiver(sender));

            output::print_connected();
=======
        output::print_connected(&inner_tty_path);
>>>>>>> 72aa6583

            let mut buf = Vec::new();
            loop {
                tokio::select! {
                    len = port.read_until(b'\n', &mut buf) => match len {
                        Ok(0) => { // EOF
                            break;
                        },
                        Ok(_) => {
                            output::print_input(&buf);
                            buf = Vec::new();
                        },
                        Err(e) => {
                            error!(e);
                            break;
                        }
                    },

<<<<<<< HEAD
                    Some(text_to_send) = reciever.next() => {
                        if port.write(text_to_send.as_bytes()).await.is_err() {
                            error!("Couldn't send message");
                        }
=======
                Some(text_to_send) = receiver.recv() => {
                    if port.write(text_to_send.as_bytes()).await.is_err() {
                        error!("Couldn't send message");
>>>>>>> 72aa6583
                    }
                }
            }
        } else { // Port handler
            error!("Couldn't open serial port!");
        }
    } else { // Path handler
        error!("No valid serial port found!");
    }
}<|MERGE_RESOLUTION|>--- conflicted
+++ resolved
@@ -17,7 +17,7 @@
     let (sender, mut receiver) = tokio::sync::mpsc::unbounded_channel();
     tokio::spawn(input::receiver(sender));
 
-    let tty_path = if args.iter().any(|arg| arg == "--no-auto") {
+    let tty_path = if args.iter().any(|arg| arg == "-s") {
         port::manual(&mut receiver).await
     } else {
         port::auto(&mut receiver).await
@@ -34,61 +34,42 @@
 
     if let Some(inner_tty_path) = tty_path {
         #[allow(unused_mut)] // Ignore warning from windows compilers
-<<<<<<< HEAD
-        if let Ok(mut port) = tokio_serial::Serial::from_path(inner_tty_path, &settings) {
-=======
         let mut port = tokio_serial::Serial::from_path(&inner_tty_path, &settings).unwrap();
->>>>>>> 72aa6583
 
-            #[cfg(unix)]
-            port.set_exclusive(false)
-                .expect("Unable to set serial port exclusive to false");
+        #[cfg(unix)]
+        port.set_exclusive(false)
+            .expect("Unable to set serial port exclusive to false");
 
-            let mut port = BufReader::new(port);
+        let mut port = BufReader::new(port);
 
-<<<<<<< HEAD
-            let (sender, mut reciever) = tokio::sync::mpsc::unbounded_channel();
-            tokio::spawn(input::receiver(sender));
+        output::print_connected(&inner_tty_path);
 
-            output::print_connected();
-=======
-        output::print_connected(&inner_tty_path);
->>>>>>> 72aa6583
+        let mut buf = Vec::new();
+        loop {
+            tokio::select! {
+                len = port.read_until(b'\n', &mut buf) => match len {
+                    Ok(0) => { // EOF
+                        break;
+                    },
+                    Ok(_) => {
+                        output::print_input(&buf);
+                        buf = Vec::new();
+                    },
+                    Err(e) => {
+                        error!(e);
+                        break;
+                    }
+                },
 
-            let mut buf = Vec::new();
-            loop {
-                tokio::select! {
-                    len = port.read_until(b'\n', &mut buf) => match len {
-                        Ok(0) => { // EOF
-                            break;
-                        },
-                        Ok(_) => {
-                            output::print_input(&buf);
-                            buf = Vec::new();
-                        },
-                        Err(e) => {
-                            error!(e);
-                            break;
-                        }
-                    },
-
-<<<<<<< HEAD
-                    Some(text_to_send) = reciever.next() => {
-                        if port.write(text_to_send.as_bytes()).await.is_err() {
-                            error!("Couldn't send message");
-                        }
-=======
                 Some(text_to_send) = receiver.recv() => {
                     if port.write(text_to_send.as_bytes()).await.is_err() {
                         error!("Couldn't send message");
->>>>>>> 72aa6583
                     }
                 }
             }
-        } else { // Port handler
-            error!("Couldn't open serial port!");
         }
-    } else { // Path handler
+    } else {
+        // Path handler
         error!("No valid serial port found!");
     }
 }