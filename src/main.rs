--- conflicted
+++ resolved
@@ -8,11 +8,11 @@
 mod output;
 mod port;
 
-<<<<<<< HEAD
 struct Arguments {
     help: bool,
     driver: bool,
     auto: bool,
+    color: bool,
 }
 
 fn parse_args() -> Arguments {
@@ -20,6 +20,7 @@
         help: false,
         driver: false,
         auto: true,
+        color: true,
     };
 
     let words: Vec<String> = env::args().collect();
@@ -29,6 +30,7 @@
             "--help" | "-h" => args.help = true,
             "--driver" | "-d" => args.driver = true,
             "--no-auto" | "-na" => args.auto = false,
+            "--no-color" | "-nc" => args.color = false,
             _ => println!("Wrong parameter..."),
         }
     }
@@ -36,14 +38,10 @@
     args
 }
 
-async fn monitor(auto: bool) {
+async fn monitor(auto: bool, out: &output::Preferences) {
     let (sender, mut receiver) = tokio::sync::mpsc::unbounded_channel();
     tokio::spawn(input::receiver(sender));
 
-=======
-#[tokio::main]
-async fn main() {
->>>>>>> 96ba3ad2
     let settings = tokio_serial::SerialPortSettings {
         baud_rate: 115200,
         data_bits: DataBits::Eight,
@@ -53,54 +51,24 @@
         timeout: Duration::from_secs(10),
     };
 
-<<<<<<< HEAD
     let mut tty_path = None;
 
     if auto {
-        tty_path = port::auto(&mut receiver).await;
+        tty_path = port::auto(&mut receiver, out).await;
     } else {
-        tty_path = port::manual(&mut receiver).await;
+        tty_path = port::manual(&mut receiver, out).await;
     }
 
     if let Some(inner_tty_path) = tty_path {
         #[allow(unused_mut)] // Ignore warning from windows compilers
         if let Ok(mut port) = tokio_serial::Serial::from_path(&inner_tty_path, &settings) {
-=======
-    let args: Vec<String> = env::args().collect();
-
-    let no_color = args.iter().any(|arg| arg == "--no-color");
-    let out = output::Preferences {
-        color_enabled: !no_color,
-    };
-
-    out.logo();
-    out.version();
-
-    let tty_path = if args.iter().any(|arg| arg == "-s") {
-        port::manual(&out)
-    } else {
-        port::auto(&out)
-    };
-
-    if let Some(inner_tty_path) = tty_path {
-        #[allow(unused_mut)] // Ignore warning from windows compilers
-        if let Ok(mut port) = tokio_serial::Serial::from_path(inner_tty_path, &settings) {
->>>>>>> 96ba3ad2
             #[cfg(unix)]
             port.set_exclusive(false)
                 .expect("Unable to set serial port exclusive to false");
 
             let mut port = BufReader::new(port);
 
-<<<<<<< HEAD
-            output::print_connected(&inner_tty_path);
-=======
-            let (sender, mut reciever) = tokio::sync::mpsc::unbounded_channel();
-            tokio::spawn(input::receiver(sender));
-
-            out.println("> Connected \\o/");
-            out.divider();
->>>>>>> 96ba3ad2
+            out.connected(&inner_tty_path);
 
             let mut buf = Vec::new();
             loop {
@@ -128,36 +96,33 @@
                 }
             }
         } else {
-<<<<<<< HEAD
             // Port creation handler
             error!("Couldn't create port object!");
         }
     } else {
         // Path handler
-        error!("No valid serial port found!");
-=======
-            // Port handler
-            error!("Couldn't open serial port!");
-        }
-    } else {
-        out.no_ports();
->>>>>>> 96ba3ad2
+        out.hint();
     }
 }
 
 #[tokio::main]
 async fn main() {
-    output::print_logo();
-
     let args = parse_args();
 
+    let out = output::Preferences {
+        color_enabled: args.color,
+    };
+
+    out.logo();
+    out.version();
+
     if args.help {
-        output::help();
+        out.help();
     } else if args.driver {
-        output::driver();
+        out.driver();
     } else {
-        monitor(args.auto).await;
+        monitor(args.auto, &out).await;
     }
 
-    output::goodbye();
+    out.goodbye();
 }