<<<<<<< HEAD
use regex::Regex;
use std::io::{self, Write};
use termcolor::{Color, ColorChoice, ColorSpec, StandardStream, WriteColor};

=======
>>>>>>> 72ac5a8e
#[macro_export]
macro_rules! error {
    ($expression:expr) => {
        eprintln!("[Error] {}", $expression);
    };
}

<<<<<<< HEAD
fn printc(s: &str) {
    // # command
    let user_input = Regex::new(r"^# ").unwrap();

    // ================
    let divider = Regex::new(r"(?m)^\s*(-|=|#)+\s*$").unwrap();

    //[ ===== Headline ====== ]
    let headline = Regex::new(r"^\[ =+ .* =+ \]").unwrap();

    // > Finished job
    let note = Regex::new(r"^> \w+").unwrap();

    // ERROR: something went wrong :(
    let error = Regex::new(r"^(ERROR)|(WARNING): ").unwrap();

    // -arg value
    let option = Regex::new(r"^ {0,4}-?\S+.*: +\w+.*").unwrap();

    // [default=something]
    let default = Regex::new(r"^\[.*\]").unwrap();

    // command [-arg <value>] [-flag]
    let command = Regex::new(r"(?m)^\S+( \[?-\S*( <\S*>)?\]?)*\s*$").unwrap();

    fn print(input: &str, color: Color, bold: bool) -> io::Result<()> {
        let mut stdout = StandardStream::stdout(ColorChoice::Always);

        stdout.set_color(
            ColorSpec::new()
                .set_fg(Some(color))
                .set_bg(Some(Color::Black))
                .set_bold(bold),
        )?;

        write!(&mut stdout, "{}", input)?;

        stdout.reset()
    }

    let res = {
        if user_input.is_match(s) {
            print(s, Color::White, true)
        } else if divider.is_match(s) {
            print(s, Color::Blue, false)
        } else if headline.is_match(s) {
            print(s, Color::Yellow, true)
        } else if note.is_match(s) {
            print(s, Color::Cyan, false)
        } else if error.is_match(s) {
            print(s, Color::Red, false)
        } else if option.is_match(s) {
            print(s, Color::Green, false)
        } else if default.is_match(s) {
            print(s, Color::Green, true)
        } else if command.is_match(s) {
            print(s, Color::Yellow, false)
        } else {
            print(s, Color::White, false)
        }
    };

    match res {
        Ok(_) => {}
        Err(e) => error!(e),
    }
}

=======
>>>>>>> 72ac5a8e
pub fn print_logo() {
    let c_bytes = include_bytes!("visual/chicken.txt");
    println!("{}", String::from_utf8_lossy(c_bytes));

    let version_str = format!(" {} Version {} ", "Huhnitor", env!("CARGO_PKG_VERSION"));
    let headline = format!("[ {:=^76} ]", version_str);
    println!("{}", headline);
}

pub fn print_ports(ports: &std::vec::Vec<serialport::SerialPortInfo>) {
    if ports.len() == 0 {
        println!("No serial devices found :(");
    } else {
        println!("Your available serial ports are: ");

        for (id, port) in ports.iter().enumerate() {
            println!("[{}] {}", id, port.port_name);
        }
    }
}

pub fn print_plug_in() {
    println!("Plug in your device...");
}

pub fn print_no_access() {
    println!("Couldn't access serial ports!");
}

pub fn print_connected() {
    println!("Connected!");
}

pub fn print_input(input: &Vec<u8>, color: bool) {
    let input_str = String::from_utf8_lossy(input);

    if color {
        printc(&input_str);
    } else {
        print!("{}", input_str);
    }
}

<<<<<<< HEAD
pub fn clear() {
    println!("{esc}[2J{esc}[1;1H", esc = 27 as char);
=======
pub fn print_no_serial_port() {
    error!("No serial port found :(");
    println!("Make sure the USB connection works and necessary drivers are installed:");
    println!("https://github.com/SpacehuhnTech/Huhnitor#drivers");
>>>>>>> 72ac5a8e
}<|MERGE_RESOLUTION|>--- conflicted
+++ resolved
@@ -1,10 +1,7 @@
-<<<<<<< HEAD
 use regex::Regex;
 use std::io::{self, Write};
 use termcolor::{Color, ColorChoice, ColorSpec, StandardStream, WriteColor};
 
-=======
->>>>>>> 72ac5a8e
 #[macro_export]
 macro_rules! error {
     ($expression:expr) => {
@@ -12,7 +9,6 @@
     };
 }
 
-<<<<<<< HEAD
 fn printc(s: &str) {
     // # command
     let user_input = Regex::new(r"^# ").unwrap();
@@ -81,8 +77,6 @@
     }
 }
 
-=======
->>>>>>> 72ac5a8e
 pub fn print_logo() {
     let c_bytes = include_bytes!("visual/chicken.txt");
     println!("{}", String::from_utf8_lossy(c_bytes));
@@ -126,13 +120,12 @@
     }
 }
 
-<<<<<<< HEAD
 pub fn clear() {
     println!("{esc}[2J{esc}[1;1H", esc = 27 as char);
-=======
+}
+
 pub fn print_no_serial_port() {
     error!("No serial port found :(");
     println!("Make sure the USB connection works and necessary drivers are installed:");
     println!("https://github.com/SpacehuhnTech/Huhnitor#drivers");
->>>>>>> 72ac5a8e
 }