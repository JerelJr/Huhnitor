--- conflicted
+++ resolved
@@ -48,17 +48,6 @@
         (Color::White, false)
     };
 
-<<<<<<< HEAD
-    let mut stdout = StandardStream::stdout(ColorChoice::Always);
-    stdout.set_color(
-        ColorSpec::new()
-            .set_fg(Some(color))
-            .set_bold(bold),
-    ).unwrap();
-
-    if write!(&mut stdout, "{}", s).is_err() || stdout.reset().is_err() {
-        error!("Couldn't write colored text to stdout!");
-=======
     fn print_color(input: &str, color: Color, bold: bool) -> io::Result<()> {
         let mut stdout = StandardStream::stdout(ColorChoice::Always);
 
@@ -73,10 +62,8 @@
         stdout.reset()
     }
 
-    match print_color(s, color, bold) {
-        Ok(_) => {}
-        Err(e) => error!(e),
->>>>>>> 739b61d4
+    if let Err(e) = print_color(s, color, bold) {
+        error!(e);
     }
 }
 
